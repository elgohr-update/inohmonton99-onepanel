package migration

import (
	"errors"
	"fmt"
	sq "github.com/Masterminds/squirrel"
	"github.com/jmoiron/sqlx"
	v1 "github.com/onepanelio/core/pkg"
	"io/ioutil"
	"log"
	"os"
	"path/filepath"
	"strings"
)

// initializedMigrations is used to keep track of which migrations have been initialized.
// if they are initialized more than once, goose panics.
var initializedMigrations = make(map[int]bool)

// sqlRanMigrations keeps track of all the sql migrations that have been run.
// we need to know this because in an older version some go migrations ran alongside sql.
// So if they have already been run, we can't run them again.
var sqlRanMigrations = make(map[uint64]bool)

// migrationHasAlreadyBeenRun returns true if the migration has already been run in sql
// see sqlRanMigrations var
func migrationHasAlreadyBeenRun(version int) bool {
	_, ok := sqlRanMigrations[uint64(version)]
	return ok
}

// Initialize sets up the go migrations.
func Initialize() {
	client, err := getClient()
	if err != nil {
		log.Fatalf("unable to get client for go migrations: %v", err)
	}

	migrationsRan, err := getRanSQLMigrations(client)
	if err != nil {
		log.Fatalf("Unable to get already run sql migrations: %v", err)
	}
	sqlRanMigrations = migrationsRan

	initialize20200525160514()
	initialize20200528140124()
	initialize20200605090509()
	initialize20200605090535()
	initialize20200626113635()
	initialize20200704151301()
	initialize20200724220450()
	initialize20200727144157()
	initialize20200728190804()
	initialize20200812104328()
	initialize20200812113316()
	initialize20200814160856()
	initialize20200821162630()
	initialize20200824095513()
	initialize20200824101019()
	initialize20200824101905()
	initialize20200825154403()
	initialize20200826185926()
	initialize20200922103448()
	initialize20200929144301()
	initialize20200929153931()
	initialize20201001070806()
	initialize20201016170415()
	initialize20201028145442()
	initialize20201028145443()
	initialize20201031165106()
	initialize20201102104048()
	initialize20201113094916()
	initialize20201115133046()
	initialize20201115134934()
	initialize20201115145814()
	initialize20201130130433()
	initialize20201208155115()
	initialize20201208155805()
	initialize20201209124226()
	initialize20201211161117()
	initialize20201214133458()
	initialize20201221194344()
	initialize20201221195937()
	initialize20201223062947()
	initialize20201223202929()
<<<<<<< HEAD
	initialize20201225172926()
=======
	initialize20201229205644()
>>>>>>> 3d72cb43

	if err := client.DB.Close(); err != nil {
		log.Printf("[error] closing db %v", err)
	}
}

func getClient() (*v1.Client, error) {
	kubeConfig := v1.NewConfig()
	client, err := v1.NewClient(kubeConfig, nil, nil)
	if err != nil {
		return nil, err
	}
	config, err := client.GetSystemConfig()
	if err != nil {
		return nil, err
	}

	dbDriverName, dbDataSourceName := config.DatabaseConnection()
	client.DB = v1.NewDB(sqlx.MustConnect(dbDriverName, dbDataSourceName))

	return client, nil
}

// getRanSQLMigrations returns a map where each key is a sql migration version ran.
func getRanSQLMigrations(client *v1.Client) (map[uint64]bool, error) {
	sb := sq.StatementBuilder.PlaceholderFormat(sq.Dollar)

	query := sb.Select("version_id").
		From("goose_db_version")

	versions := make([]uint64, 0)
	if err := client.Selectx(&versions, query); err != nil {
		return nil, err
	}

	result := make(map[uint64]bool)
	for _, version := range versions {
		result[version] = true
	}

	return result, nil
}

// ReplaceArtifactRepositoryType will look for {{.ArtifactRepositoryType}} in the migration and replace it based on config.
func ReplaceArtifactRepositoryType(client *v1.Client, namespace *v1.Namespace, workflowTemplate *v1.WorkflowTemplate, workspaceTemplate *v1.WorkspaceTemplate) error {
	artifactRepositoryType, err := client.GetArtifactRepositoryType(namespace.Name)
	if err != nil {
		return err
	}

	replaceMap := map[string]string{
		"{{.ArtifactRepositoryType}}": artifactRepositoryType,
	}

	if workflowTemplate == nil && workspaceTemplate == nil {
		return errors.New("workflow and workspace template cannot both be nil")
	}
	if workflowTemplate != nil {
		workflowTemplate.Manifest = ReplaceMapValues(workflowTemplate.Manifest, replaceMap)
	}
	if workspaceTemplate != nil {
		workspaceTemplate.Manifest = ReplaceMapValues(workspaceTemplate.Manifest, replaceMap)
	}

	return nil
}

// ReplaceMapValues will replace strings that are keys in the input map with their values
// the result is returned
func ReplaceMapValues(value string, replaceMap map[string]string) string {
	replacePairs := make([]string, 0)

	for key, value := range replaceMap {
		replacePairs = append(replacePairs, key)
		replacePairs = append(replacePairs, value)
	}

	return strings.NewReplacer(replacePairs...).
		Replace(value)
}

// ReplaceRuntimeVariablesInManifest will replace any values that are runtime variables
// with the values currently present in the configuration for a given namespace.
// the result is returned
func ReplaceRuntimeVariablesInManifest(client *v1.Client, namespace string, manifest string) (string, error) {
	artifactRepositoryType, err := client.GetArtifactRepositoryType(namespace)
	if err != nil {
		return manifest, err
	}

	sysConfig, err := client.GetSystemConfig()
	if err != nil {
		return manifest, err
	}

	nodePoolOptions, err := sysConfig.NodePoolOptions()
	if err != nil {
		return manifest, err
	}

	if len(nodePoolOptions) == 0 {
		return manifest, fmt.Errorf("no node pool options in the configuration")
	}

	replaceMap := map[string]string{
		"{{.ArtifactRepositoryType}}": artifactRepositoryType,
		"{{.DefaultNodePoolOption}}":  nodePoolOptions[0].Value,
	}

	return ReplaceMapValues(manifest, replaceMap), nil
}

// readDataFile returns the contents of a file in the db/data/{path} directory
// path can indicate subdirectories like cvat/20201016170415.yaml
func readDataFile(path string) (string, error) {
	curDir, err := os.Getwd()
	if err != nil {
		return "", err
	}

	finalPath := []string{curDir, "db", "yaml"}

	for _, pathPart := range strings.Split(path, string(os.PathSeparator)) {
		finalPath = append(finalPath, pathPart)
	}

	data, err := ioutil.ReadFile(filepath.Join(finalPath...))
	if err != nil {
		return "", err
	}

	return string(data), nil
}<|MERGE_RESOLUTION|>--- conflicted
+++ resolved
@@ -83,11 +83,8 @@
 	initialize20201221195937()
 	initialize20201223062947()
 	initialize20201223202929()
-<<<<<<< HEAD
 	initialize20201225172926()
-=======
 	initialize20201229205644()
->>>>>>> 3d72cb43
 
 	if err := client.DB.Close(); err != nil {
 		log.Printf("[error] closing db %v", err)
