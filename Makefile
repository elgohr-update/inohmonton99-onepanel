--- conflicted
+++ resolved
@@ -16,7 +16,6 @@
 
 api: protoc jq
 
-<<<<<<< HEAD
 python-sdk: openapi-generator
 	java -jar openapi-generator-cli.jar generate -p packageName=core.api,projectName=core.api -i api/api.swagger.json -g python -o ./sdks/python
 
@@ -29,7 +28,4 @@
 
 docker-all: docker-build docker-push
 
-all: api python-sdk
-=======
-all: api
->>>>>>> 1f485e46
+all: api python-sdk