--- conflicted
+++ resolved
@@ -4,10 +4,7 @@
 	"encoding/base64"
 	"errors"
 	sq "github.com/Masterminds/squirrel"
-<<<<<<< HEAD
-=======
 	"github.com/ghodss/yaml"
->>>>>>> 07fe5325
 	v1 "k8s.io/apimachinery/pkg/apis/meta/v1"
 	"regexp"
 	"strconv"
