--- conflicted
+++ resolved
@@ -455,8 +455,6 @@
 	return
 }
 
-<<<<<<< HEAD
-=======
 func (c *Client) injectAccessForSidecars(namespace string, wf *wfv1.Workflow) ([]wfv1.Template, error) {
 	var newTemplateOrder []wfv1.Template
 	taskSysSendStatusName := "sys-send-status"
@@ -711,52 +709,6 @@
 	return newTemplateOrder, nil
 }
 
-func ensureWorkflowRunsOnDedicatedNode(wf *wfv1.Workflow, config SystemConfig) (*wfv1.Workflow, error) {
-	antiAffinityLabelKey := "onepanel.io/reserves-instance-type"
-	nodeSelectorVal := ""
-	addPodAffinity := false
-	for i := range wf.Spec.Templates {
-		template := &wf.Spec.Templates[i]
-		if template.NodeSelector == nil {
-			continue
-		}
-
-		for _, v := range template.NodeSelector {
-			if strings.Contains(v, "{{workflow.") {
-				parts := strings.Split(strings.Replace(v, "}}", "", -1), ".")
-				paramName := parts[len(parts)-1]
-				for _, param := range wf.Spec.Arguments.Parameters {
-					if param.Name == paramName && param.Value != nil {
-						nodeSelectorVal = *param.Value
-						break
-					}
-				}
-			}
-			break
-		}
-		template.Metadata.Labels = map[string]string{antiAffinityLabelKey: nodeSelectorVal}
-		addPodAffinity = true
-	}
-	if addPodAffinity {
-		wf.Spec.Affinity = &corev1.Affinity{
-			PodAntiAffinity: &corev1.PodAntiAffinity{
-				RequiredDuringSchedulingIgnoredDuringExecution: []corev1.PodAffinityTerm{
-					{
-						LabelSelector: &metav1.LabelSelector{
-							MatchExpressions: []metav1.LabelSelectorRequirement{
-								{Key: antiAffinityLabelKey, Operator: "In", Values: []string{nodeSelectorVal}},
-							},
-						},
-						TopologyKey: "kubernetes.io/hostname",
-					},
-				},
-			},
-		}
-	}
-	return wf, nil
-}
-
->>>>>>> bfa4def0
 func (c *Client) ValidateWorkflowExecution(namespace string, manifest []byte) (err error) {
 	manifest, err = filterOutCustomTypesFromManifest(manifest)
 	if err != nil {
