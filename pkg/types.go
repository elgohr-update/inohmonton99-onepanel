--- conflicted
+++ resolved
@@ -56,26 +56,16 @@
 }
 
 type WorkflowTemplate struct {
-<<<<<<< HEAD
-	ID                   uint64
-	CreatedAt            time.Time `db:"created_at"`
-	UID                  string
-	Name                 string
-	Manifest             string
-	Version              int32
-	IsLatest             bool
-	IsArchived           bool `db:"is_archived"`
-	ArgoWorkflowTemplate *wfv1.WorkflowTemplate
-	Labels               map[string]string
-=======
 	ID                               uint64
 	CreatedAt                        time.Time `db:"created_at"`
 	UID                              string
 	Name                             string
 	Manifest                         string
 	Version                          int32
-	IsLatest                         bool `db:"is_latest"`
+	IsLatest                         bool
 	IsArchived                       bool `db:"is_archived"`
+	ArgoWorkflowTemplate             *wfv1.WorkflowTemplate
+	Labels                           map[string]string
 	WorkflowExecutionStatisticReport *WorkflowExecutionStatisticReport
 }
 
@@ -96,7 +86,6 @@
 	CreatedAt  *time.Time `db:"created_at"`
 	FinishedAt *time.Time `db:"finished_at"`
 	FailedAt   *time.Time `db:"failed_at"`
->>>>>>> d4687e1b
 }
 
 func (wt *WorkflowTemplate) GetManifestBytes() []byte {
