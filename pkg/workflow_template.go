package v1

import (
	"database/sql"
	"errors"
	"fmt"
	"regexp"
	"strconv"
	"strings"

	sq "github.com/Masterminds/squirrel"
	"github.com/argoproj/argo/pkg/apis/workflow/v1alpha1"
	argojson "github.com/argoproj/pkg/json"
	"github.com/ghodss/yaml"
	"github.com/onepanelio/core/pkg/util"
	"github.com/onepanelio/core/pkg/util/label"
	"github.com/onepanelio/core/pkg/util/number"
	log "github.com/sirupsen/logrus"
	"google.golang.org/grpc/codes"
	v1 "k8s.io/apimachinery/pkg/apis/meta/v1"
)

var sb = sq.StatementBuilder.PlaceholderFormat(sq.Dollar)

func (c *Client) createWorkflowTemplate(namespace string, workflowTemplate *WorkflowTemplate) (*WorkflowTemplate, error) {
	uid, err := workflowTemplate.GenerateUID()
	if err != nil {
		return nil, err
	}

	tx, err := c.DB.Begin()
	if err != nil {
		return nil, err
	}
	defer tx.Rollback()

	err = sb.Insert("workflow_templates").
		SetMap(sq.Eq{
			"uid":       uid,
			"name":      workflowTemplate.Name,
			"namespace": namespace,
		}).
		Suffix("RETURNING id").
		RunWith(tx).
		QueryRow().Scan(&workflowTemplate.ID)
	if err != nil {
		return nil, err
	}

	argoWft, err := createArgoWorkflowTemplate(workflowTemplate, "1")

	parametersMap, err := workflowTemplate.GetParametersKeyString()
	if err != nil {
		return nil, err
	}

	if argoWft.Annotations == nil {
		argoWft.Annotations = make(map[string]string)
	}
	for key, value := range parametersMap {
		argoWft.Annotations[key] = value
	}

	argoWft, err = c.ArgoprojV1alpha1().WorkflowTemplates(namespace).Create(argoWft)
	if err != nil {
		return nil, err
	}

	if err = tx.Commit(); err != nil {
		if err := c.ArgoprojV1alpha1().WorkflowTemplates(namespace).Delete(argoWft.Name, &v1.DeleteOptions{}); err != nil {
			log.Printf("Unable to delete argo workflow template")
		}
		return nil, err
	}

	return workflowTemplate, nil
}

func (c *Client) workflowTemplatesSelectBuilder(namespace string) sq.SelectBuilder {
	sb := sb.Select("wt.id", "wt.created_at", "wt.uid", "wt.name", "wt.is_archived").
		From("workflow_templates wt").
		Where(sq.Eq{
			"wt.namespace": namespace,
		})

	return sb
}

func (c *Client) getWorkflowTemplate(namespace, uid string, version int32) (workflowTemplate *WorkflowTemplate, err error) {
	workflowTemplate = &WorkflowTemplate{}

	sb := c.workflowTemplatesSelectBuilder(namespace).Where(sq.Eq{"wt.uid": uid})
	query, args, err := sb.ToSql()
	if err != nil {
		return
	}

	if err = c.DB.Get(workflowTemplate, query, args...); err == sql.ErrNoRows {
		err = nil
		workflowTemplate = nil
	}

	if workflowTemplate == nil {
		return workflowTemplate, nil
	}

	versionAsString := "latest"
	if version != 0 {
		versionAsString = fmt.Sprintf("%v", version)
	}

	argoWft, err := c.getArgoWorkflowTemplate(namespace, uid, versionAsString)
	if err != nil {
		return nil, err
	}

	manifest, err := yaml.Marshal(argoWft)
	if err != nil {
		return nil, err
	}
	workflowTemplate.Manifest = string(manifest)
	workflowTemplate.ArgoWorkflowTemplate = argoWft

<<<<<<< HEAD
	templateVersion, err := strconv.Atoi(argoWft.Labels["onepanel.io/version"])
=======
	return workflowTemplate, nil
}

func (c *Client) workflowTemplatesSelectBuilder(namespace string) sq.SelectBuilder {
	sb := sb.Select("wt.id", "wt.created_at", "wt.uid", "wt.name", "wt.is_archived", "wtv.version", "wtv.is_latest").
		From("workflow_template_versions wtv").
		Join("workflow_templates wt ON wt.id = wtv.workflow_template_id").
		Where(sq.Eq{
			"wt.namespace": namespace,
		})

	return sb
}

func (c *Client) getWorkflowTemplate(namespace, uid string, version int32) (workflowTemplate *WorkflowTemplate, err error) {
	workflowTemplate = &WorkflowTemplate{
		WorkflowExecutionStatisticReport: &WorkflowExecutionStatisticReport{},
	}

	sb := c.workflowTemplatesSelectBuilder(namespace).
		Where(sq.Eq{"wt.uid": uid}).
		Columns("wtv.manifest").
		OrderBy("wtv.version desc").
		Limit(1)
	if version != 0 {
		sb = sb.Where(sq.Eq{"wtv.version": version})
	}
	query, args, err := sb.ToSql()
>>>>>>> d4687e1b
	if err != nil {
		return nil, err
	}

	workflowTemplate.Version = int32(templateVersion)

	return
}

func (c *Client) getWorkflowTemplateByName(namespace, name string, version int32) (workflowTemplate *WorkflowTemplate, err error) {
	workflowTemplate = &WorkflowTemplate{}

	sb := c.workflowTemplatesSelectBuilder(namespace).Where(sq.Eq{"wt.name": name}).
		Columns("wtv.manifest").
		OrderBy("wtv.version desc").
		Limit(1)
	if version != 0 {
		sb = sb.Where(sq.Eq{"wtv.version": version})
	}
	query, args, err := sb.ToSql()
	if err != nil {
		return
	}

	if err = c.DB.Get(workflowTemplate, query, args...); err == sql.ErrNoRows {
		err = nil
		workflowTemplate = nil
	}

	return
}

func (c *Client) listWorkflowTemplateVersions(namespace, uid string) (workflowTemplateVersions []*WorkflowTemplate, err error) {
	template, err := c.GetWorkflowTemplate(namespace, uid, 0)
	if err != nil {
		return nil, err
	}

	argoTemplates, err := c.listArgoWorkflowTemplates(namespace, uid)
	if err != nil {
		return nil, err
	}

	for _, argoTemplate := range *argoTemplates {
		version, versionErr := strconv.Atoi(argoTemplate.Labels[label.Version])
		if versionErr != nil {
			return nil, versionErr
		}

		isLatest := false
		if _, ok := argoTemplate.Labels[label.VersionLatest]; ok {
			isLatest = true
		}

		manifest, err := yaml.Marshal(argoTemplate)
		if err != nil {
			return nil, err
		}

		newItem := WorkflowTemplate{
			ID:         template.ID,
			CreatedAt:  argoTemplate.CreationTimestamp.Time,
			UID:        template.UID,
			Name:       template.Name,
			Manifest:   string(manifest),
			Version:    int32(version),
			IsLatest:   isLatest,
			IsArchived: template.IsArchived,
		}

		workflowTemplateVersions = append(workflowTemplateVersions, &newItem)
	}

	return
}

func (c *Client) listWorkflowTemplates(namespace string) (workflowTemplateVersions []*WorkflowTemplate, err error) {
	workflowTemplateVersions = []*WorkflowTemplate{}

	query, args, err := c.workflowTemplatesSelectBuilder(namespace).
		Options("DISTINCT ON (wt.id) wt.id,").
		Where(sq.Eq{
			"wt.is_archived": false,
		}).
		OrderBy("wt.id desc").ToSql()
	if err != nil {
		return
	}

	err = c.DB.Select(&workflowTemplateVersions, query, args...)

	return
}

func (c *Client) archiveWorkflowTemplate(namespace, uid string) (bool, error) {
	query, args, err := sb.Update("workflow_templates").
		Set("is_archived", true).
		Where(sq.Eq{
			"uid":       uid,
			"namespace": namespace,
		}).
		ToSql()

	if err != nil {
		return false, err
	}

	if _, err := c.DB.Exec(query, args...); err != nil {
		return false, err
	}

	return true, nil
}

func (c *Client) CreateWorkflowTemplate(namespace string, workflowTemplate *WorkflowTemplate) (*WorkflowTemplate, error) {
	// validate workflow template
	finalBytes, err := workflowTemplate.WrapSpec()
	if err != nil {
		return nil, util.NewUserError(codes.InvalidArgument, err.Error())
	}

	if err := c.ValidateWorkflowExecution(namespace, finalBytes); err != nil {
		log.WithFields(log.Fields{
			"Namespace":        namespace,
			"WorkflowTemplate": workflowTemplate,
			"Error":            err.Error(),
		}).Error("Workflow could not be validated.")
		return nil, util.NewUserError(codes.InvalidArgument, err.Error())
	}

	workflowTemplate, err = c.createWorkflowTemplate(namespace, workflowTemplate)
	if err != nil {
		log.WithFields(log.Fields{
			"Namespace":        namespace,
			"WorkflowTemplate": workflowTemplate,
			"Error":            err.Error(),
		}).Error("Could not create workflow template.")
		return nil, util.NewUserErrorWrap(err, "Workflow template")
	}

	return workflowTemplate, nil
}

func (c *Client) CreateWorkflowTemplateVersion(namespace string, workflowTemplate *WorkflowTemplate) (*WorkflowTemplate, error) {
	// validate workflow template
	finalBytes, err := workflowTemplate.WrapSpec()
	if err != nil {
		return nil, util.NewUserError(codes.InvalidArgument, err.Error())
	}

	if err := c.ValidateWorkflowExecution(namespace, finalBytes); err != nil {
		log.WithFields(log.Fields{
			"Namespace":        namespace,
			"WorkflowTemplate": workflowTemplate,
			"Error":            err.Error(),
		}).Error("Workflow could not be validated.")
		return nil, util.NewUserError(codes.InvalidArgument, err.Error())
	}

	latest, err := c.getArgoWorkflowTemplate(namespace, workflowTemplate.UID, "latest")
	if err != nil {
		log.WithFields(log.Fields{
			"Namespace":        namespace,
			"WorkflowTemplate": workflowTemplate,
			"Error":            err.Error(),
		}).Error("Could not get latest argo workflow template")

		return nil, err
	}

	incrementedVersion, err := number.IncrementStringInt(latest.Labels[label.Version])

	delete(latest.Labels, label.VersionLatest)

	if _, err := c.ArgoprojV1alpha1().WorkflowTemplates(namespace).Update(latest); err != nil {
		return nil, err
	}

	updatedTemplate, err := createArgoWorkflowTemplate(workflowTemplate, incrementedVersion)
	if err != nil {
		return nil, err
	}

	updatedTemplate.TypeMeta = v1.TypeMeta{}
	updatedTemplate.ObjectMeta.ResourceVersion = ""
	updatedTemplate.ObjectMeta.SetSelfLink("")

	parametersMap, err := workflowTemplate.GetParametersKeyString()
	if err != nil {
		return nil, err
	}

	if updatedTemplate.Annotations == nil {
		updatedTemplate.Annotations = make(map[string]string)
	}
	for key, value := range parametersMap {
		updatedTemplate.Annotations[key] = value
	}

	if _, err := c.ArgoprojV1alpha1().WorkflowTemplates(namespace).Create(updatedTemplate); err != nil {
		return nil, err
	}

	return workflowTemplate, nil
}

// If version is 0, it returns the latest.
func (c *Client) GetWorkflowTemplate(namespace, uid string, version int32) (workflowTemplate *WorkflowTemplate, err error) {
	workflowTemplate, err = c.getWorkflowTemplate(namespace, uid, version)
	if err != nil {
		log.WithFields(log.Fields{
			"Namespace":        namespace,
			"WorkflowTemplate": workflowTemplate,
			"Error":            err.Error(),
		}).Error("Get Workflow Template failed.")
		return nil, util.NewUserError(codes.Unknown, "Unknown error.")
	}
	if workflowTemplate == nil {
		return nil, util.NewUserError(codes.NotFound, "Workflow template not found.")
	}

	return
}

func (c *Client) GetWorkflowTemplateByName(namespace, name string, version int32) (workflowTemplate *WorkflowTemplate, err error) {
	workflowTemplate, err = c.getWorkflowTemplateByName(namespace, name, version)
	if err != nil {
		log.WithFields(log.Fields{
			"Namespace":        namespace,
			"WorkflowTemplate": workflowTemplate,
			"Error":            err.Error(),
		}).Error("Get Workflow Template failed.")
		return nil, util.NewUserError(codes.Unknown, "Unknown error.")
	}
	if workflowTemplate == nil {
		return nil, util.NewUserError(codes.NotFound, "Workflow template not found.")
	}

	return
}

func (c *Client) ListWorkflowTemplateVersions(namespace, uid string) (workflowTemplateVersions []*WorkflowTemplate, err error) {
	workflowTemplateVersions, err = c.listWorkflowTemplateVersions(namespace, uid)
	if err != nil {
		log.WithFields(log.Fields{
			"Namespace": namespace,
			"UID":       uid,
			"Error":     err.Error(),
		}).Error("Workflow template versions not found.")
		return nil, util.NewUserError(codes.NotFound, "Workflow template versions not found.")
	}

	return
}

func (c *Client) ListWorkflowTemplates(namespace string) (workflowTemplateVersions []*WorkflowTemplate, err error) {
	workflowTemplateVersions, err = c.listWorkflowTemplates(namespace)
	if err != nil {
		log.WithFields(log.Fields{
			"Namespace": namespace,
			"Error":     err.Error(),
		}).Error("Workflow templates not found.")
		return nil, util.NewUserError(codes.NotFound, "Workflow templates not found.")
	}

	for _, workflowTemplate := range workflowTemplateVersions {
		err = c.GetWorkflowExecutionStatisticsForTemplate(workflowTemplate)
		if err != nil {
			log.WithFields(log.Fields{
				"Namespace": namespace,
				"Error":     err.Error(),
			}).Error("Unable to get Workflow Execution Statistic for Template.")
			return nil, util.NewUserError(codes.NotFound, "Unable to get Workflow Execution Statistic for Template.")
		}
	}

	return
}

func (c *Client) ArchiveWorkflowTemplate(namespace, uid string) (archived bool, err error) {
	workflowTemplate, err := c.getWorkflowTemplate(namespace, uid, 0)
	if err != nil {
		log.WithFields(log.Fields{
			"Namespace": namespace,
			"UID":       uid,
			"Error":     err.Error(),
		}).Error("Get Workflow Template failed.")
		return false, util.NewUserError(codes.Unknown, "Unable to archive workflow template.")
	}
	if workflowTemplate == nil {
		return false, util.NewUserError(codes.NotFound, "Workflow template not found.")
	}

	archived, err = c.archiveWorkflowTemplate(namespace, uid)
	if !archived || err != nil {
		if err != nil {
			log.WithFields(log.Fields{
				"Namespace": namespace,
				"UID":       uid,
				"Error":     err.Error(),
			}).Error("Archive Workflow Template failed.")
		}
		return false, util.NewUserError(codes.Unknown, "Unable to archive workflow template.")
	}

	return
}

func createArgoWorkflowTemplate(workflowTemplate *WorkflowTemplate, version string) (*v1alpha1.WorkflowTemplate, error) {
	var argoWft *v1alpha1.WorkflowTemplate
	var jsonOpts []argojson.JSONOpt
	jsonOpts = append(jsonOpts, argojson.DisallowUnknownFields)

	finalBytes, err := workflowTemplate.WrapSpec()
	if err != nil {
		return nil, err
	}

	err = yaml.Unmarshal(finalBytes, &argoWft)
	if err != nil {
		return nil, err
	}

	re, _ := regexp.Compile(`[^a-zA-Z0-9-]{1,}`)
	worfklowTemplateName := strings.ToLower(re.ReplaceAllString(workflowTemplate.Name, `-`))

	argoWft.Name = fmt.Sprintf("%v-v%v", worfklowTemplateName, version)

	labels := map[string]string{
		label.WorkflowTemplate:    worfklowTemplateName,
		label.WorkflowTemplateUid: workflowTemplate.UID,
		label.Version:             version,
		label.VersionLatest:       "true",
	}

	label.MergeLabelsPrefix(labels, workflowTemplate.Labels, label.TagPrefix)
	argoWft.Labels = labels

	return argoWft, nil
}

// version "latest" will get the latest version.
func (c *Client) getArgoWorkflowTemplate(namespace, workflowTemplateUid, version string) (*v1alpha1.WorkflowTemplate, error) {
	labelSelect := fmt.Sprintf("%v=%v", label.WorkflowTemplateUid, workflowTemplateUid)
	if version == "latest" {
		labelSelect += "," + label.VersionLatest + "=true"
	} else {
		labelSelect += fmt.Sprintf(",%v=%v", label.Version, version)
	}

	workflowTemplates, err := c.ArgoprojV1alpha1().WorkflowTemplates(namespace).List(v1.ListOptions{
		LabelSelector: labelSelect,
	})
	if err != nil {
		return nil, err
	}

	templates := workflowTemplates.Items
	if templates.Len() == 0 {
		return nil, errors.New("not found")
	}

	if templates.Len() > 1 {
		return nil, errors.New("not unique result")
	}

	return &templates[0], nil
}

func (c *Client) listArgoWorkflowTemplates(namespace, workflowTemplateUid string) (*[]v1alpha1.WorkflowTemplate, error) {
	labelSelect := fmt.Sprintf("%v=%v", label.WorkflowTemplateUid, workflowTemplateUid)
	workflowTemplates, err := c.ArgoprojV1alpha1().WorkflowTemplates(namespace).List(v1.ListOptions{
		LabelSelector: labelSelect,
	})
	if err != nil {
		return nil, err
	}

	templates := []v1alpha1.WorkflowTemplate(workflowTemplates.Items)

	return &templates, nil
}

// prefix is the label prefix.
// e.g. prefix/my-label-key: my-label-value
// if version is 0, latest is used.
func (c *Client) GetWorkflowTemplateLabels(namespace, name, prefix string, version int32) (labels map[string]string, err error) {
	versionAsString := "latest"
	if version != 0 {
		versionAsString = fmt.Sprintf("%v", version)
	}

	wf, err := c.getArgoWorkflowTemplate(namespace, name, versionAsString)
	if err != nil {
		log.WithFields(log.Fields{
			"Namespace": namespace,
			"Name":      name,
			"Error":     err.Error(),
		}).Error("Workflow Template not found.")
		return nil, util.NewUserError(codes.NotFound, "Workflow Template not found.")
	}

	labels = label.FilterByPrefix(prefix, wf.Labels)
	labels = label.RemovePrefix(prefix, labels)

	return
}<|MERGE_RESOLUTION|>--- conflicted
+++ resolved
@@ -87,7 +87,9 @@
 }
 
 func (c *Client) getWorkflowTemplate(namespace, uid string, version int32) (workflowTemplate *WorkflowTemplate, err error) {
-	workflowTemplate = &WorkflowTemplate{}
+	workflowTemplate = &WorkflowTemplate{
+		WorkflowExecutionStatisticReport: &WorkflowExecutionStatisticReport{},
+	}
 
 	sb := c.workflowTemplatesSelectBuilder(namespace).Where(sq.Eq{"wt.uid": uid})
 	query, args, err := sb.ToSql()
@@ -121,45 +123,14 @@
 	workflowTemplate.Manifest = string(manifest)
 	workflowTemplate.ArgoWorkflowTemplate = argoWft
 
-<<<<<<< HEAD
-	templateVersion, err := strconv.Atoi(argoWft.Labels["onepanel.io/version"])
-=======
+	templateVersion, err := strconv.Atoi(argoWft.Labels[label.Version])
+	if err != nil {
+		return nil, err
+	}
+
+	workflowTemplate.Version = int32(templateVersion)
+
 	return workflowTemplate, nil
-}
-
-func (c *Client) workflowTemplatesSelectBuilder(namespace string) sq.SelectBuilder {
-	sb := sb.Select("wt.id", "wt.created_at", "wt.uid", "wt.name", "wt.is_archived", "wtv.version", "wtv.is_latest").
-		From("workflow_template_versions wtv").
-		Join("workflow_templates wt ON wt.id = wtv.workflow_template_id").
-		Where(sq.Eq{
-			"wt.namespace": namespace,
-		})
-
-	return sb
-}
-
-func (c *Client) getWorkflowTemplate(namespace, uid string, version int32) (workflowTemplate *WorkflowTemplate, err error) {
-	workflowTemplate = &WorkflowTemplate{
-		WorkflowExecutionStatisticReport: &WorkflowExecutionStatisticReport{},
-	}
-
-	sb := c.workflowTemplatesSelectBuilder(namespace).
-		Where(sq.Eq{"wt.uid": uid}).
-		Columns("wtv.manifest").
-		OrderBy("wtv.version desc").
-		Limit(1)
-	if version != 0 {
-		sb = sb.Where(sq.Eq{"wtv.version": version})
-	}
-	query, args, err := sb.ToSql()
->>>>>>> d4687e1b
-	if err != nil {
-		return nil, err
-	}
-
-	workflowTemplate.Version = int32(templateVersion)
-
-	return
 }
 
 func (c *Client) getWorkflowTemplateByName(namespace, name string, version int32) (workflowTemplate *WorkflowTemplate, err error) {
