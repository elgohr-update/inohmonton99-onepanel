package auth

import (
	"context"
	"errors"
	"github.com/onepanelio/core/api"
	"net/http"
	"strings"

	grpc_middleware "github.com/grpc-ecosystem/go-grpc-middleware"
	v1 "github.com/onepanelio/core/pkg"
	"google.golang.org/grpc"
	"google.golang.org/grpc/codes"
	"google.golang.org/grpc/metadata"
	"google.golang.org/grpc/status"
	authorizationv1 "k8s.io/api/authorization/v1"
)

type key int

const (
	// ContextClientKey is the key used to identify the Client value in Context
	ContextClientKey key = iota
)

func getBearerToken(ctx context.Context) (*string, bool) {
	md, ok := metadata.FromIncomingContext(ctx)
	if !ok {
		return nil, false
	}

	prefix := "Bearer "
	for _, t := range md.Get("authorization") {
		if !strings.HasPrefix(t, prefix) {
			return nil, false
		}
		t = strings.ReplaceAll(t, prefix, "")
		return &t, true
	}

	for _, c := range md.Get("grpcgateway-cookie") {
		header := http.Header{}
		header.Add("Cookie", c)
		req := &http.Request{
			Header: header,
		}
		t, _ := req.Cookie("auth-token")
		if t != nil {
			return &t.Value, true
		}
	}

	for _, t := range md.Get("onepanel-auth-token") {
		return &t, true
	}

	return nil, false
}

func getClient(ctx context.Context, kubeConfig *v1.Config, db *v1.DB, sysConfig v1.SystemConfig) (context.Context, error) {
	bearerToken, ok := getBearerToken(ctx)
	if !ok {
		return nil, status.Error(codes.Unauthenticated, `Missing or invalid "authorization" header.`)
	}

	kubeConfig.BearerToken = *bearerToken
	client, err := v1.NewClient(kubeConfig, db, sysConfig)
	if err != nil {
		return nil, err
	}

	return context.WithValue(ctx, ContextClientKey, client), nil
}

func IsAuthorized(c *v1.Client, namespace, verb, group, resource, name string) (allowed bool, err error) {
	review, err := c.AuthorizationV1().SelfSubjectAccessReviews().Create(&authorizationv1.SelfSubjectAccessReview{
		Spec: authorizationv1.SelfSubjectAccessReviewSpec{
			ResourceAttributes: &authorizationv1.ResourceAttributes{
				Namespace: namespace,
				Verb:      verb,
				Group:     group,
				Resource:  resource,
				Name:      name,
			},
		},
	})

	if err != nil {
		return false, status.Error(codes.PermissionDenied, "Permission denied.")
	}
	allowed = review.Status.Allowed
	if !allowed {
		return false, status.Error(codes.PermissionDenied, "Permission denied.")
	}

	return
}

// UnaryInterceptor performs authentication checks.
// The two main cases are:
//   1. Is the token valid? This is used for logging in.
//   2. Is there a token? There should be a token for everything except logging in.
func UnaryInterceptor(kubeConfig *v1.Config, db *v1.DB, sysConfig v1.SystemConfig) grpc.UnaryServerInterceptor {
	return func(ctx context.Context, req interface{}, info *grpc.UnaryServerInfo, handler grpc.UnaryHandler) (resp interface{}, err error) {
		// Check if the provided token is valid. This does not require a token in the header.
		if info.FullMethod == "/api.AuthService/IsValidToken" {
			md, ok := metadata.FromIncomingContext(ctx)
			if !ok {
				return resp, errors.New("unable to get metadata from incoming context")
			}

			tokenRequest, ok := req.(*api.IsValidTokenRequest)
			if !ok {
				return resp, errors.New("IsValidToken does not have correct request type")
			}

			md.Set("authorization", tokenRequest.Token.Token)

			ctx, err = getClient(ctx, kubeConfig, db, sysConfig)
			if err != nil {
				ctx = nil
			}

			return handler(ctx, req)
		}
		if info.FullMethod == "/api.AuthService/IsAuthorized" {
			md, ok := metadata.FromIncomingContext(ctx)
			if !ok {
				ctx = nil
				return handler(ctx, req)
			}

			//Expected format: x-original-authority:[name--default.alexcluster.onepanel.io]
			if xOriginalAuthStrings := md.Get("x-original-authority"); xOriginalAuthStrings != nil {
				xOriginalAuth := xOriginalAuthStrings[0]
				dotIndex := strings.Index(xOriginalAuth, ".")
				if dotIndex != -1 {
					workspaceAndNamespace := xOriginalAuth[0:dotIndex]
					pieces := strings.Split(workspaceAndNamespace, "--")
<<<<<<< HEAD
					if len(pieces) > 0 {
=======

					if len(pieces) > 1 {
>>>>>>> 9cb3002c
						workspaceName := pieces[0]
						namespace := pieces[1]

						isAuthorizedRequest, ok := req.(*api.IsAuthorizedRequest)
						if ok {
							isAuthorizedRequest.IsAuthorized.Namespace = namespace
							isAuthorizedRequest.IsAuthorized.Resource = "workspaces"
							isAuthorizedRequest.IsAuthorized.Group = "onepanel.io"
							isAuthorizedRequest.IsAuthorized.ResourceName = workspaceName
							isAuthorizedRequest.IsAuthorized.Verb = "get"
						}
					}
				}
			}
		}

		// This guy checks for the token
		ctx, err = getClient(ctx, kubeConfig, db, sysConfig)
		if err != nil {
			return
		}

		return handler(ctx, req)
	}
}

// StreamingInterceptor provides an authentication wrapper around streaming requests.
func StreamingInterceptor(kubeConfig *v1.Config, db *v1.DB, sysConfig v1.SystemConfig) grpc.StreamServerInterceptor {
	return func(srv interface{}, ss grpc.ServerStream, info *grpc.StreamServerInfo, handler grpc.StreamHandler) (err error) {
		ctx, err := getClient(ss.Context(), kubeConfig, db, sysConfig)
		if err != nil {
			return
		}
		wrapped := grpc_middleware.WrapServerStream(ss)
		wrapped.WrappedContext = ctx

		return handler(srv, wrapped)
	}
}<|MERGE_RESOLUTION|>--- conflicted
+++ resolved
@@ -137,12 +137,7 @@
 				if dotIndex != -1 {
 					workspaceAndNamespace := xOriginalAuth[0:dotIndex]
 					pieces := strings.Split(workspaceAndNamespace, "--")
-<<<<<<< HEAD
-					if len(pieces) > 0 {
-=======
-
 					if len(pieces) > 1 {
->>>>>>> 9cb3002c
 						workspaceName := pieces[0]
 						namespace := pieces[1]
 
