package server

import (
	"context"
	"github.com/golang/protobuf/ptypes/empty"
	"github.com/onepanelio/core/api"
	v1 "github.com/onepanelio/core/pkg"
	"github.com/onepanelio/core/pkg/util/pagination"
	"github.com/onepanelio/core/pkg/util/ptr"
	"github.com/onepanelio/core/server/auth"
	"time"
)

type WorkspaceServer struct{}

func apiWorkspace(wt *v1.Workspace) *api.Workspace {
	res := &api.Workspace{
		Uid:       wt.UID,
		Name:      wt.Name,
		CreatedAt: wt.CreatedAt.UTC().Format(time.RFC3339),
	}

	if wt.WorkspaceTemplate != nil {
		res.WorkspaceTemplate = apiWorkspaceTemplate(wt.WorkspaceTemplate)
	}

	return res
}

func NewWorkspaceServer() *WorkspaceServer {
	return &WorkspaceServer{}
}

func (s *WorkspaceServer) CreateWorkspace(ctx context.Context, req *api.CreateWorkspaceRequest) (*api.Workspace, error) {
	client := ctx.Value("kubeClient").(*v1.Client)
	allowed, err := auth.IsAuthorized(client, req.Namespace, "create", "apps", "statefulsets", "")
	if err != nil || !allowed {
		return nil, err
	}

	workspace := &v1.Workspace{
		Name: req.Workspace.Name,
		WorkspaceTemplate: &v1.WorkspaceTemplate{
			UID:     req.Workspace.WorkspaceTemplate.Uid,
			Version: req.Workspace.WorkspaceTemplate.Version,
		},
	}
	for _, param := range req.Workspace.Parameters {
		workspace.Parameters = append(workspace.Parameters, v1.Parameter{
			Name:  param.Name,
			Value: ptr.String(param.Value),
		})
	}
	workspace, err = client.CreateWorkspace(req.Namespace, workspace)
	if err != nil {
		return nil, err
	}

	req.Workspace = apiWorkspace(workspace)

	return req.Workspace, nil
}

func (s *WorkspaceServer) UpdateWorkspaceStatus(ctx context.Context, req *api.UpdateWorkspaceStatusRequest) (*empty.Empty, error) {
	client := ctx.Value("kubeClient").(*v1.Client)
	allowed, err := auth.IsAuthorized(client, req.Namespace, "update", "apps", "statefulsets", "")
	if err != nil || !allowed {
		return &empty.Empty{}, err
	}

	status := &v1.WorkspaceStatus{
		Phase: v1.WorkspacePhase(req.Status.Phase),
	}
	err = client.UpdateWorkspaceStatus(req.Namespace, req.Uid, status)

	return &empty.Empty{}, err
}

<<<<<<< HEAD
func (s *WorkspaceServer) ListWorkspaces(ctx context.Context, req *api.ListWorkspaceRequest) (*api.ListWorkspaceResponse, error) {
	client := ctx.Value("kubeClient").(*v1.Client)
	allowed, err := auth.IsAuthorized(client, req.Namespace, "list", "argoproj.io", "statefulsets", "")
	if err != nil || !allowed {
		return nil, err
	}

	paginator := pagination.NewRequest(req.Page, req.PageSize)
	workspaces, err := client.ListWorkspaces(req.Namespace, &paginator)
	if err != nil {
		return nil, err
	}

	var apiWorkspaces []*api.Workspace
	for _, w := range workspaces {
		apiWorkspaces = append(apiWorkspaces, apiWorkspace(w))
	}

	return &api.ListWorkspaceResponse{
		Count:      int32(len(apiWorkspaces)),
		Workspaces: apiWorkspaces,
	}, nil
=======
func (s *WorkspaceServer) PauseWorkspace(ctx context.Context, req *api.PauseWorkspaceRequest) (*empty.Empty, error) {
	client := ctx.Value("kubeClient").(*v1.Client)
	allowed, err := auth.IsAuthorized(client, req.Namespace, "update", "apps", "statefulsets", "")
	if err != nil || !allowed {
		return &empty.Empty{}, err
	}

	err = client.PauseWorkspace(req.Namespace, req.Uid)

	return &empty.Empty{}, err
}

func (s *WorkspaceServer) DeleteWorkspace(ctx context.Context, req *api.DeleteWorkspaceRequest) (*empty.Empty, error) {
	client := ctx.Value("kubeClient").(*v1.Client)
	allowed, err := auth.IsAuthorized(client, req.Namespace, "delete", "apps", "statefulsets", "")
	if err != nil || !allowed {
		return &empty.Empty{}, err
	}

	err = client.DeleteWorkspace(req.Namespace, req.Uid)

	return &empty.Empty{}, err
>>>>>>> 7d720a43
}<|MERGE_RESOLUTION|>--- conflicted
+++ resolved
@@ -76,7 +76,6 @@
 	return &empty.Empty{}, err
 }
 
-<<<<<<< HEAD
 func (s *WorkspaceServer) ListWorkspaces(ctx context.Context, req *api.ListWorkspaceRequest) (*api.ListWorkspaceResponse, error) {
 	client := ctx.Value("kubeClient").(*v1.Client)
 	allowed, err := auth.IsAuthorized(client, req.Namespace, "list", "argoproj.io", "statefulsets", "")
@@ -99,7 +98,8 @@
 		Count:      int32(len(apiWorkspaces)),
 		Workspaces: apiWorkspaces,
 	}, nil
-=======
+}
+
 func (s *WorkspaceServer) PauseWorkspace(ctx context.Context, req *api.PauseWorkspaceRequest) (*empty.Empty, error) {
 	client := ctx.Value("kubeClient").(*v1.Client)
 	allowed, err := auth.IsAuthorized(client, req.Namespace, "update", "apps", "statefulsets", "")
@@ -122,5 +122,4 @@
 	err = client.DeleteWorkspace(req.Namespace, req.Uid)
 
 	return &empty.Empty{}, err
->>>>>>> 7d720a43
 }